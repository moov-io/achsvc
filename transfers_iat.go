--- conflicted
+++ resolved
@@ -24,11 +24,7 @@
 
 	// ODFI information
 	ODFIName               string `json:"ODFIName"`
-<<<<<<< HEAD
-	ODFIIDNumberQualifier  string `json:"ODFIIDNumberQualifier"`  // 01 = National Clearing System, 02 = BIC Code, 03 = IBAN Code
-=======
 	ODFIIDNumberQualifier  string `json:"ODFIIDNumberQualifier"` // 01 = National Clearing System, 02 = BIC Code, 03 = IBAN Code
->>>>>>> b8aabc47
 	ODFIIdentification     string `json:"ODFIIdentification"`
 	ODFIBranchCurrencyCode string `json:"ODFIBranchCurrencyCode"` // two-letter ISO code
 
